--- conflicted
+++ resolved
@@ -21,60 +21,25 @@
 }
 
 function useSecondaryText() {
-<<<<<<< HEAD
 	const {
-		selectedBlock,
-		getBlockParentsByBlockName,
-		getBlockWithoutInnerBlocks,
+		activeEntityBlockId,
+		getBlock,
 		hoveredTemplatePartBlockId,
-		getBlock,
 	} = useSelect( ( select ) => {
-		const {
-			getSelectedBlock,
-			getBlockParentsByBlockName: _getBlockParentsByBlockName,
-			__unstableGetBlockWithoutInnerBlocks,
-			__experimentalGetHoveredBlockIdByBlockName,
-			getBlock: _getBlock,
-		} = select( 'core/block-editor' );
 		return {
-			selectedBlock: getSelectedBlock(),
-			getBlockParentsByBlockName: _getBlockParentsByBlockName,
-			getBlockWithoutInnerBlocks: __unstableGetBlockWithoutInnerBlocks,
-			hoveredTemplatePartBlockId: __experimentalGetHoveredBlockIdByBlockName(
+			activeEntityBlockId: select(
+				'core/block-editor'
+			).__experimentalGetActiveBlockIdByBlockNames( [
+				'core/template-part',
+			] ),
+			getBlock: select( 'core/block-editor' ).getBlock,
+			hoveredTemplatePartBlockId: select(
+				'core/block-editor'
+			).__experimentalGetHoveredBlockIdByBlockName(
 				'core/template-part'
 			),
-			getBlock: _getBlock,
 		};
 	} );
-
-	// Check if current block is a template part:
-	const activeTemplatePart = {};
-	activeTemplatePart.label =
-		selectedBlock?.name === 'core/template-part'
-			? getBlockDisplayText( selectedBlock )
-			: null;
-	activeTemplatePart.clientId =
-		activeTemplatePart.label && selectedBlock?.clientId;
-	// Check if an ancestor of the current block is a template part:
-	if ( ! activeTemplatePart.label ) {
-		const templatePartParents = !! selectedBlock
-			? getBlockParentsByBlockName(
-					selectedBlock?.clientId,
-					'core/template-part'
-			  )
-			: [];
-
-		if ( templatePartParents.length ) {
-			// templatePartParents is in order from top to bottom, so the closest
-			// parent is at the end.
-			const closestParent = getBlockWithoutInnerBlocks(
-				last( templatePartParents )
-			);
-			activeTemplatePart.label = getBlockDisplayText( closestParent );
-			activeTemplatePart.clientId =
-				activeTemplatePart.label && closestParent?.clientId;
-		}
-	}
 
 	if ( hoveredTemplatePartBlockId ) {
 		const hoveredBlockLabel = getBlockDisplayText(
@@ -82,30 +47,13 @@
 		);
 		return {
 			label: hoveredBlockLabel,
-			isActive:
-				hoveredTemplatePartBlockId === activeTemplatePart.clientId,
+			isActive: hoveredTemplatePartBlockId === activeEntityBlockId,
 		};
 	}
-
-	if ( activeTemplatePart.label ) {
-		return {
-			label: activeTemplatePart.label,
-=======
-	const { activeEntityBlockId, getBlock } = useSelect( ( select ) => {
-		return {
-			activeEntityBlockId: select(
-				'core/block-editor'
-			).__experimentalGetActiveBlockIdByBlockNames( [
-				'core/template-part',
-			] ),
-			getBlock: select( 'core/block-editor' ).getBlock,
-		};
-	} );
 
 	if ( activeEntityBlockId ) {
 		return {
 			label: getBlockDisplayText( getBlock( activeEntityBlockId ) ),
->>>>>>> 4d544b72
 			isActive: true,
 		};
 	}
