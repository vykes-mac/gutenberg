/**
 * External dependencies
 */
import classnames from 'classnames';

/**
 * WordPress dependencies
 */
import { __, _x } from '@wordpress/i18n';
import { PanelBody, ToggleControl, ToolbarGroup } from '@wordpress/components';
import {
	AlignmentToolbar,
	BlockControls,
	FontSizePicker,
	InspectorControls,
	RichText,
	withFontSizes,
	__experimentalUseColors,
	__experimentalBlock as Block,
} from '@wordpress/block-editor';
import { createBlock } from '@wordpress/blocks';
import { compose } from '@wordpress/compose';
import { useSelect } from '@wordpress/data';
import { useEffect, useState, useRef } from '@wordpress/element';
import { formatLtr } from '@wordpress/icons';

/**
 * Browser dependencies
 */
const { getComputedStyle } = window;
const querySelector = window.document.querySelector.bind( document );

const name = 'core/paragraph';
const PARAGRAPH_DROP_CAP_SELECTOR = 'p.has-drop-cap';

function ParagraphRTLToolbar( { direction, setDirection } ) {
	const isRTL = useSelect( ( select ) => {
		return !! select( 'core/block-editor' ).getSettings().isRTL;
	}, [] );

	return (
		isRTL && (
			<ToolbarGroup
				controls={ [
					{
<<<<<<< HEAD
						icon: 'editor-ltr',
=======
						icon: formatLtr,
>>>>>>> 251bab45
						title: _x( 'Left to right', 'editor button' ),
						isActive: direction === 'ltr',
						onClick() {
							setDirection(
								direction === 'ltr' ? undefined : 'ltr'
							);
						},
					},
				] }
			/>
		)
	);
}

function useDropCapMinimumHeight( isDropCap, deps ) {
	const [ minimumHeight, setMinimumHeight ] = useState();
	useEffect( () => {
		const element = querySelector( PARAGRAPH_DROP_CAP_SELECTOR );
		if ( isDropCap && element ) {
			setMinimumHeight(
				getComputedStyle( element, 'first-letter' ).lineHeight
			);
		} else if ( minimumHeight ) {
			setMinimumHeight( undefined );
		}
	}, [ isDropCap, minimumHeight, setMinimumHeight, ...deps ] );
	return minimumHeight;
}

function ParagraphBlock( {
	attributes,
	className,
	fontSize,
	mergeBlocks,
	onReplace,
	setAttributes,
	setFontSize,
} ) {
	const { align, content, dropCap, placeholder, direction } = attributes;

	const ref = useRef();
	const dropCapMinimumHeight = useDropCapMinimumHeight( dropCap, [
		fontSize.size,
	] );
	const {
		TextColor,
		BackgroundColor,
		InspectorControlsColorPanel,
	} = __experimentalUseColors(
		[
			{ name: 'textColor', property: 'color' },
			{ name: 'backgroundColor', className: 'has-background' },
		],
		{
			contrastCheckers: [
				{
					backgroundColor: true,
					textColor: true,
					fontSize: fontSize.size,
				},
			],
			colorDetector: { targetRef: ref },
		},
		[ fontSize.size ]
	);

	return (
		<>
			<BlockControls>
				<AlignmentToolbar
					value={ align }
					onChange={ ( newAlign ) =>
						setAttributes( { align: newAlign } )
					}
				/>
				<ParagraphRTLToolbar
					direction={ direction }
					setDirection={ ( newDirection ) =>
						setAttributes( { direction: newDirection } )
					}
				/>
			</BlockControls>
			<InspectorControls>
				<PanelBody title={ __( 'Text settings' ) }>
					<FontSizePicker
						value={ fontSize.size }
						onChange={ setFontSize }
					/>
					<ToggleControl
						label={ __( 'Drop cap' ) }
						checked={ !! dropCap }
						onChange={ () =>
							setAttributes( { dropCap: ! dropCap } )
						}
						help={
							dropCap
								? __( 'Showing large initial letter.' )
								: __( 'Toggle to show a large initial letter.' )
						}
					/>
				</PanelBody>
			</InspectorControls>
			{ InspectorControlsColorPanel }
			<BackgroundColor>
				<TextColor>
					<RichText
						ref={ ref }
						identifier="content"
<<<<<<< HEAD
						tagName="p"
=======
						tagName={ Block.p }
>>>>>>> 251bab45
						className={ classnames(
							'wp-block-paragraph',
							className,
							{
								'has-drop-cap': dropCap,
								[ `has-text-align-${ align }` ]: align,
								[ fontSize.class ]: fontSize.class,
							}
						) }
						style={ {
							fontSize: fontSize.size
								? fontSize.size + 'px'
								: undefined,
							direction,
							minHeight: dropCapMinimumHeight,
						} }
						value={ content }
						onChange={ ( newContent ) =>
							setAttributes( { content: newContent } )
						}
						onSplit={ ( value ) => {
							if ( ! value ) {
								return createBlock( name );
							}

							return createBlock( name, {
								...attributes,
								content: value,
							} );
						} }
						onMerge={ mergeBlocks }
						onReplace={ onReplace }
						onRemove={
							onReplace ? () => onReplace( [] ) : undefined
						}
						aria-label={
							content
								? __( 'Paragraph block' )
								: __(
										'Empty block; start writing or type forward slash to choose a block'
								  )
						}
						placeholder={
							placeholder ||
							__( 'Start writing or type / to choose a block' )
						}
						__unstableEmbedURLOnPaste
						__unstableAllowPrefixTransformations
					/>
				</TextColor>
			</BackgroundColor>
		</>
	);
}

const ParagraphEdit = compose( [ withFontSizes( 'fontSize' ) ] )(
	ParagraphBlock
);

export default ParagraphEdit;<|MERGE_RESOLUTION|>--- conflicted
+++ resolved
@@ -43,11 +43,7 @@
 			<ToolbarGroup
 				controls={ [
 					{
-<<<<<<< HEAD
-						icon: 'editor-ltr',
-=======
 						icon: formatLtr,
->>>>>>> 251bab45
 						title: _x( 'Left to right', 'editor button' ),
 						isActive: direction === 'ltr',
 						onClick() {
@@ -156,11 +152,7 @@
 					<RichText
 						ref={ ref }
 						identifier="content"
-<<<<<<< HEAD
-						tagName="p"
-=======
 						tagName={ Block.p }
->>>>>>> 251bab45
 						className={ classnames(
 							'wp-block-paragraph',
 							className,
