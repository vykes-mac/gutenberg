apply plugin: "com.android.application"

import com.android.build.OutputFile

/**
 * The react.gradle file registers a task for each build variant (e.g. bundleDebugJsAndAssets
 * and bundleReleaseJsAndAssets).
 * These basically call `react-native bundle` with the correct arguments during the Android build
 * cycle. By default, bundleDebugJsAndAssets is skipped, as in debug/dev mode we prefer to load the
 * bundle directly from the development server. Below you can see all the possible configurations
 * and their defaults. If you decide to add a configuration block, make sure to add it before the
 * `apply from: "../../node_modules/react-native/react.gradle"` line.
 *
 * project.ext.react = [
 *   // the name of the generated asset file containing your JS bundle
 *   bundleAssetName: "index.android.bundle",
 *
 *   // the entry file for bundle generation. If none specified and
 *   // "index.android.js" exists, it will be used. Otherwise "index.js" is
 *   // default. Can be overridden with ENTRY_FILE environment variable.
 *   entryFile: "index.android.js",
 *
 *   // https://reactnative.dev/docs/performance#enable-the-ram-format
 *   bundleCommand: "ram-bundle",
 *
 *   // whether to bundle JS and assets in debug mode
 *   bundleInDebug: false,
 *
 *   // whether to bundle JS and assets in release mode
 *   bundleInRelease: true,
 *
 *   // whether to bundle JS and assets in another build variant (if configured).
 *   // See http://tools.android.com/tech-docs/new-build-system/user-guide#TOC-Build-Variants
 *   // The configuration property can be in the following formats
 *   //         'bundleIn${productFlavor}${buildType}'
 *   //         'bundleIn${buildType}'
 *   // bundleInFreeDebug: true,
 *   // bundleInPaidRelease: true,
 *   // bundleInBeta: true,
 *
 *   // whether to disable dev mode in custom build variants (by default only disabled in release)
 *   // for example: to disable dev mode in the staging build type (if configured)
 *   devDisabledInStaging: true,
 *   // The configuration property can be in the following formats
 *   //         'devDisabledIn${productFlavor}${buildType}'
 *   //         'devDisabledIn${buildType}'
 *
 *   // the root of your project, i.e. where "package.json" lives
 *   root: "../../",
 *
 *   // where to put the JS bundle asset in debug mode
 *   jsBundleDirDebug: "$buildDir/intermediates/assets/debug",
 *
 *   // where to put the JS bundle asset in release mode
 *   jsBundleDirRelease: "$buildDir/intermediates/assets/release",
 *
 *   // where to put drawable resources / React Native assets, e.g. the ones you use via
 *   // require('./image.png')), in debug mode
 *   resourcesDirDebug: "$buildDir/intermediates/res/merged/debug",
 *
 *   // where to put drawable resources / React Native assets, e.g. the ones you use via
 *   // require('./image.png')), in release mode
 *   resourcesDirRelease: "$buildDir/intermediates/res/merged/release",
 *
 *   // by default the gradle tasks are skipped if none of the JS files or assets change; this means
 *   // that we don't look at files in android/ or ios/ to determine whether the tasks are up to
 *   // date; if you have any other folders that you want to ignore for performance reasons (gradle
 *   // indexes the entire tree), add them here. Alternatively, if you have JS files in android/
 *   // for example, you might want to remove it from here.
 *   inputExcludes: ["android/**", "ios/**"],
 *
 *   // override which node gets called and with what additional arguments
 *   nodeExecutableAndArgs: ["node"],
 *
 *   // supply additional arguments to the packager
 *   extraPackagerArgs: []
 * ]
 */

project.ext.react = [
    enableHermes: true,  // clean and rebuild if changing
]

apply from: "../../../../node_modules/react-native/react.gradle"

/**
 * Set this to true to create two separate APKs instead of one:
 *   - An APK that only works on ARM devices
 *   - An APK that only works on x86 devices
 * The advantage is the size of the APK is reduced by about 4MB.
 * Upload all the APKs to the Play Store and people will download
 * the correct one based on the CPU architecture of their device.
 */
def enableSeparateBuildPerCPUArchitecture = false

/**
 * Run Proguard to shrink the Java bytecode in release builds.
 */
def enableProguardInReleaseBuilds = false

/**
 * Whether to enable the Hermes VM.
 *
 * This should be set on project.ext.react and mirrored here.  If it is not set
 * on project.ext.react, JavaScript will not be compiled to Hermes Bytecode
 * and the benefits of using Hermes will therefore be sharply reduced.
 */
def enableHermes = project.ext.react.get("enableHermes", false);

android {

    compileSdkVersion rootProject.ext.compileSdkVersion

    compileOptions {
        sourceCompatibility JavaVersion.VERSION_1_8
        targetCompatibility JavaVersion.VERSION_1_8
    }

    defaultConfig {
        applicationId "com.gutenberg"
        minSdkVersion rootProject.ext.minSdkVersion
        targetSdkVersion rootProject.ext.targetSdkVersion
        versionCode 1
        versionName "1.0"

        buildConfigField "String", "METRO_DEBUG_URL", "\"${String.valueOf(System.getenv("METRO_DEBUG_URL"))}\""
<<<<<<< HEAD
=======

        ndk { 
            abiFilters "armeabi", "armeabi-v7a", "arm64-v8a", "x86", "mips" 
            
        } 
>>>>>>> 9e1e102f
    }
    splits {
        abi {
            reset()
            enable enableSeparateBuildPerCPUArchitecture
            universalApk false  // If true, also generate a universal APK
            include "armeabi-v7a", "x86", "arm64-v8a", "x86_64"
        }
    }
    buildTypes {
        release {
            minifyEnabled enableProguardInReleaseBuilds
            proguardFiles getDefaultProguardFile("proguard-android.txt"), "proguard-rules.pro"
        }
    }
    // applicationVariants are e.g. debug, release
    applicationVariants.all { variant ->
        variant.outputs.each { output ->
            // For each separate APK per architecture, set a unique version code as described here:
            // https://developer.android.com/studio/build/configure-apk-splits.html
            def versionCodes = ["armeabi-v7a": 1, "x86": 2, "arm64-v8a": 3, "x86_64": 4]
            def abi = output.getFilter(OutputFile.ABI)
            if (abi != null) {  // null for the universal-debug, universal-release variants
                output.versionCodeOverride =
                        versionCodes.get(abi) * 1048576 + defaultConfig.versionCode
            }
        }
    }

    packagingOptions {
        pickFirst 'META-INF/-no-jdk.kotlin_module'
    }
}

repositories {
    google()
    jcenter()
    maven { url "https://jitpack.io" }
}

dependencies {
    implementation("org.wordpress-mobile.gutenberg-mobile:react-native-bridge", {
        exclude group: 'org.wordpress', module: 'utils'
    })
    implementation("org.wordpress:utils:$wordpressUtilsVersion", {
        exclude group: 'com.android.support'
    })
    implementation 'androidx.appcompat:appcompat:1.2.0'
    implementation "com.facebook.react:react-native:+"  // From node_modules
    implementation "androidx.swiperefreshlayout:swiperefreshlayout:1.0.0"
}

// Run this once to be able to run the application with BUCK
// puts all compile dependencies into folder libs for BUCK to use
task copyDownloadableDepsToLibs(type: Copy) {
    from configurations.compile
    into 'libs'
}<|MERGE_RESOLUTION|>--- conflicted
+++ resolved
@@ -124,14 +124,11 @@
         versionName "1.0"
 
         buildConfigField "String", "METRO_DEBUG_URL", "\"${String.valueOf(System.getenv("METRO_DEBUG_URL"))}\""
-<<<<<<< HEAD
-=======
 
         ndk { 
             abiFilters "armeabi", "armeabi-v7a", "arm64-v8a", "x86", "mips" 
             
         } 
->>>>>>> 9e1e102f
     }
     splits {
         abi {
