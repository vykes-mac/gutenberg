/**
 * External dependencies
 */
import { identity } from 'lodash';
import { View, Platform, TouchableWithoutFeedback } from 'react-native';

/**
 * WordPress dependencies
 */
import { Component } from '@wordpress/element';
import { withDispatch, withSelect } from '@wordpress/data';
import { compose, withPreferredColorScheme } from '@wordpress/compose';
import { createBlock } from '@wordpress/blocks';
import {
	KeyboardAwareFlatList,
	ReadableContentView,
} from '@wordpress/components';

/**
 * Internal dependencies
 */
import styles from './style.scss';
import BlockListBlock from './block';
import BlockListAppender from '../block-list-appender';
import BlockInsertionPoint from './insertion-point';

const innerToolbarHeight = 44;

export class BlockList extends Component {
	constructor() {
		super( ...arguments );

		this.renderItem = this.renderItem.bind( this );
		this.renderBlockListFooter = this.renderBlockListFooter.bind( this );
		this.renderDefaultBlockAppender = this.renderDefaultBlockAppender.bind(
			this
		);
		this.onCaretVerticalPositionChange = this.onCaretVerticalPositionChange.bind(
			this
		);
		this.scrollViewInnerRef = this.scrollViewInnerRef.bind( this );
		this.addBlockToEndOfPost = this.addBlockToEndOfPost.bind( this );
		this.shouldFlatListPreventAutomaticScroll = this.shouldFlatListPreventAutomaticScroll.bind(
			this
		);
		this.shouldShowInnerBlockAppender = this.shouldShowInnerBlockAppender.bind(
			this
		);
	}

	addBlockToEndOfPost( newBlock ) {
		this.props.insertBlock( newBlock, this.props.blockCount );
	}

	onCaretVerticalPositionChange( targetId, caretY, previousCaretY ) {
		KeyboardAwareFlatList.handleCaretVerticalPositionChange(
			this.scrollViewRef,
			targetId,
			caretY,
			previousCaretY
		);
	}

	scrollViewInnerRef( ref ) {
		this.scrollViewRef = ref;
	}

	shouldFlatListPreventAutomaticScroll() {
		return this.props.isBlockInsertionPointVisible;
	}

	renderDefaultBlockAppender() {
		const { shouldShowInsertionPointBefore } = this.props;
		const willShowInsertionPoint = shouldShowInsertionPointBefore(); // call without the client_id argument since this is the appender
		return (
			<ReadableContentView>
				<BlockListAppender // show the default appender, anormal, when not inserting a block
					rootClientId={ this.props.rootClientId }
					renderAppender={ this.props.renderAppender }
					showSeparator={ willShowInsertionPoint }
				/>
			</ReadableContentView>
		);
	}

	shouldShowInnerBlockAppender() {
		const { blockClientIds, renderAppender } = this.props;
		return renderAppender && blockClientIds.length > 0;
	}

	render() {
		const {
			clearSelectedBlock,
			blockClientIds,
			title,
			header,
			withFooter = true,
			isReadOnly,
			isRootList,
<<<<<<< HEAD
			flatListProps,
=======
			shouldShowInsertionPointBefore,
			shouldShowInsertionPointAfter,
>>>>>>> 6942c1df
		} = this.props;

		const forceRefresh =
			shouldShowInsertionPointBefore || shouldShowInsertionPointAfter;

		return (
			<View
				style={ { flex: isRootList ? 1 : 0 } }
				onAccessibilityEscape={ clearSelectedBlock }
			>
				<KeyboardAwareFlatList
					{ ...flatListProps }
					{ ...( Platform.OS === 'android'
						? { removeClippedSubviews: false }
						: {} ) } // Disable clipping on Android to fix focus losing. See https://github.com/wordpress-mobile/gutenberg-mobile/pull/741#issuecomment-472746541
					accessibilityLabel="block-list"
					autoScroll={ this.props.autoScroll }
					innerRef={ this.scrollViewInnerRef }
					extraScrollHeight={ innerToolbarHeight + 10 }
					keyboardShouldPersistTaps="always"
					scrollViewStyle={ { flex: isRootList ? 1 : 0 } }
					data={ blockClientIds }
					keyExtractor={ identity }
					extraData={ forceRefresh }
					renderItem={ this.renderItem }
					shouldPreventAutomaticScroll={
						this.shouldFlatListPreventAutomaticScroll
					}
					title={ title }
					ListHeaderComponent={ ! isReadOnly && header }
					ListEmptyComponent={
						! isReadOnly && this.renderDefaultBlockAppender
					}
					ListFooterComponent={
						! isReadOnly && withFooter && this.renderBlockListFooter
					}
				/>

				{ this.shouldShowInnerBlockAppender() && (
					<View style={ styles.paddingToContent }>
						<BlockListAppender
							rootClientId={ this.props.rootClientId }
							renderAppender={ this.props.renderAppender }
							showSeparator
						/>
					</View>
				) }
			</View>
		);
	}

	renderItem( { item: clientId } ) {
		const {
			isReadOnly,
			shouldShowInsertionPointBefore,
			shouldShowInsertionPointAfter,
			containerStyle,
		} = this.props;

		return (
			<ReadableContentView style={ containerStyle }>
				<View
					style={ containerStyle }
					pointerEvents={ isReadOnly ? 'box-only' : 'auto' }
				>
					{ shouldShowInsertionPointBefore( clientId ) && (
						<BlockInsertionPoint />
					) }
					<BlockListBlock
						key={ clientId }
						showTitle={ false }
						clientId={ clientId }
						rootClientId={ this.props.rootClientId }
						onCaretVerticalPositionChange={
							this.onCaretVerticalPositionChange
						}
					/>
					{ ! this.shouldShowInnerBlockAppender() &&
						shouldShowInsertionPointAfter( clientId ) && (
							<BlockInsertionPoint />
						) }
				</View>
			</ReadableContentView>
		);
	}

	renderBlockListFooter() {
		const paragraphBlock = createBlock( 'core/paragraph' );
		return (
			<>
				<TouchableWithoutFeedback
					onPress={ () => {
						this.addBlockToEndOfPost( paragraphBlock );
					} }
				>
					<View style={ styles.blockListFooter } />
				</TouchableWithoutFeedback>
			</>
		);
	}
}

export default compose( [
	withSelect( ( select, { rootClientId } ) => {
		const {
			getBlockCount,
			getBlockOrder,
			getSelectedBlockClientId,
			getBlockInsertionPoint,
			isBlockInsertionPointVisible,
			getSettings,
		} = select( 'core/block-editor' );

		const selectedBlockClientId = getSelectedBlockClientId();
		const blockClientIds = getBlockOrder( rootClientId );
		const insertionPoint = getBlockInsertionPoint();
		const blockInsertionPointIsVisible = isBlockInsertionPointVisible();
		const shouldShowInsertionPointBefore = ( clientId ) => {
			return (
				blockInsertionPointIsVisible &&
				insertionPoint.rootClientId === rootClientId &&
				// if list is empty, show the insertion point (via the default appender)
				( blockClientIds.length === 0 ||
					// or if the insertion point is right before the denoted block
					blockClientIds[ insertionPoint.index ] === clientId )
			);
		};
		const shouldShowInsertionPointAfter = ( clientId ) => {
			return (
				blockInsertionPointIsVisible &&
				insertionPoint.rootClientId === rootClientId &&
				// if the insertion point is at the end of the list
				blockClientIds.length === insertionPoint.index &&
				// and the denoted block is the last one on the list, show the indicator at the end of the block
				blockClientIds[ insertionPoint.index - 1 ] === clientId
			);
		};

		const isReadOnly = getSettings().readOnly;

		return {
			blockClientIds,
			blockCount: getBlockCount( rootClientId ),
			isBlockInsertionPointVisible: isBlockInsertionPointVisible(),
			shouldShowInsertionPointBefore,
			shouldShowInsertionPointAfter,
			selectedBlockClientId,
			isReadOnly,
			isRootList: rootClientId === undefined,
		};
	} ),
	withDispatch( ( dispatch ) => {
		const { insertBlock, replaceBlock, clearSelectedBlock } = dispatch(
			'core/block-editor'
		);

		return {
			clearSelectedBlock,
			insertBlock,
			replaceBlock,
		};
	} ),
	withPreferredColorScheme,
] )( BlockList );<|MERGE_RESOLUTION|>--- conflicted
+++ resolved
@@ -97,12 +97,9 @@
 			withFooter = true,
 			isReadOnly,
 			isRootList,
-<<<<<<< HEAD
 			flatListProps,
-=======
 			shouldShowInsertionPointBefore,
 			shouldShowInsertionPointAfter,
->>>>>>> 6942c1df
 		} = this.props;
 
 		const forceRefresh =
