.block-editor-block-breadcrumb {
	list-style: none;
	padding: 0;
	margin: 0;

	li {
		display: inline-block;
		margin: 0;

		&:not(:last-child)::after {
			content: "\2192"; // This becomes →.
		}
	}
}

<<<<<<< HEAD
=======
.block-editor-block-breadcrumb__button.components-button {
	height: $button-size-small;
	line-height: $button-size-small;
	padding: 0;
	position: relative;

	&:hover:not(:disabled) {
		text-decoration: underline;
		box-shadow: none;
	}

	&:focus {
		box-shadow: none;
	}

	&:focus::before {
		content: "";
		display: block;
		position: absolute;
		border-radius: $radius-block-ui;
		top: $border-width;
		right: $border-width;
		bottom: $border-width;
		left: $border-width;
		box-shadow: inset 0 0 0 $border-width-focus $theme-color;
	}
}

>>>>>>> 07681038
.block-editor-block-breadcrumb__current {
	cursor: default;
}

.block-editor-block-breadcrumb__current {
	color: $dark-gray-primary;
	padding: 0 $grid-unit-10;
	font-size: inherit;
}<|MERGE_RESOLUTION|>--- conflicted
+++ resolved
@@ -13,8 +13,6 @@
 	}
 }
 
-<<<<<<< HEAD
-=======
 .block-editor-block-breadcrumb__button.components-button {
 	height: $button-size-small;
 	line-height: $button-size-small;
@@ -43,7 +41,6 @@
 	}
 }
 
->>>>>>> 07681038
 .block-editor-block-breadcrumb__current {
 	cursor: default;
 }
