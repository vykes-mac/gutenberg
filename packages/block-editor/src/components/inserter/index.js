/**
 * External dependencies
 */
import { get } from 'lodash';
/**
 * WordPress dependencies
 */
<<<<<<< HEAD
import { speak } from '@wordpress/a11y';
=======
>>>>>>> 705d9115
import { __, _x, sprintf } from '@wordpress/i18n';
import { Dropdown, IconButton } from '@wordpress/components';
import { Component } from '@wordpress/element';
import { withDispatch, withSelect } from '@wordpress/data';
import { compose, ifCondition } from '@wordpress/compose';
import {
	createBlock,
<<<<<<< HEAD
=======
	getBlockType,
>>>>>>> 705d9115
} from '@wordpress/blocks';

/**
 * Internal dependencies
 */
import InserterMenu from './menu';

const defaultRenderToggle = ( { onToggle, disabled, isOpen, blockTitle, hasSingleBlockType } ) => {
	let label;
	if ( hasSingleBlockType ) {
		// translators: %s: the name of the block when there is only one
		label = sprintf( _x( 'Add %s', 'directly add the only allowed block' ), blockTitle );
	} else {
		label = _x( 'Add block', 'Generic label for block inserter button' );
	}
	return (
		<IconButton
			icon="insert"
			label={ label }
			labelPosition="bottom"
			onClick={ onToggle }
			className="editor-inserter__toggle block-editor-inserter__toggle"
			aria-haspopup={ ! hasSingleBlockType ? 'true' : false }
			aria-expanded={ ! hasSingleBlockType ? isOpen : false }
			disabled={ disabled }
		/>
	);
};

class Inserter extends Component {
	constructor() {
		super( ...arguments );

		this.onToggle = this.onToggle.bind( this );
		this.renderToggle = this.renderToggle.bind( this );
		this.renderContent = this.renderContent.bind( this );
	}

	onToggle( isOpen ) {
		const { onToggle } = this.props;

		// Surface toggle callback to parent component
		if ( onToggle ) {
			onToggle( isOpen );
		}
	}

	/**
	 * Render callback to display Dropdown toggle element.
	 *
	 * @param {Object}   options
	 * @param {Function} options.onToggle Callback to invoke when toggle is
	 *                                    pressed.
	 * @param {boolean}  options.isOpen   Whether dropdown is currently open.
	 *
	 * @return {WPElement} Dropdown toggle element.
	 */
	renderToggle( { onToggle, isOpen } ) {
		const {
			disabled,
			blockTitle,
			hasSingleBlockType,
			renderToggle = defaultRenderToggle,
		} = this.props;

		return renderToggle( { onToggle, isOpen, disabled, blockTitle, hasSingleBlockType } );
	}

	/**
	 * Render callback to display Dropdown content element.
	 *
	 * @param {Object}   options
	 * @param {Function} options.onClose Callback to invoke when dropdown is
	 *                                   closed.
	 *
	 * @return {WPElement} Dropdown content element.
	 */
	renderContent( { onClose } ) {
		const {
			rootClientId,
			clientId,
			isAppender,
			showInserterHelpPanel,
			__experimentalSelectBlockOnInsert: selectBlockOnInsert,
		} = this.props;

		return (
			<InserterMenu
				onSelect={ onClose }
				rootClientId={ rootClientId }
				clientId={ clientId }
				isAppender={ isAppender }
				showInserterHelpPanel={ showInserterHelpPanel }
				__experimentalSelectBlockOnInsert={ selectBlockOnInsert }
			/>
		);
	}

	render() {
		const { position, hasSingleBlockType, insertOnlyAllowedBlock } = this.props;
<<<<<<< HEAD

		if ( hasSingleBlockType ) {
			return this.renderToggle( { onToggle: insertOnlyAllowedBlock } );
		}

=======
		if ( hasSingleBlockType ) {
			return this.renderToggle( { onToggle: insertOnlyAllowedBlock } );
		}
>>>>>>> 705d9115
		return (
			<Dropdown
				className="editor-inserter block-editor-inserter"
				contentClassName="editor-inserter__popover block-editor-inserter__popover"
				position={ position }
				onToggle={ this.onToggle }
				expandOnMobile
				headerTitle={ __( 'Add a block' ) }
				renderToggle={ this.renderToggle }
				renderContent={ this.renderContent }
			/>
		);
	}
}

export default compose( [
	withSelect( ( select, { rootClientId } ) => {
		const {
			hasInserterItems,
			__experimentalGetAllowedBlocks,
		} = select( 'core/block-editor' );

		const allowedBlocks = __experimentalGetAllowedBlocks( rootClientId );
<<<<<<< HEAD

		const hasSingleBlockType = allowedBlocks && ( get( allowedBlocks, [ 'length' ], 0 ) === 1 );

		let allowedBlockType = false;
		if ( hasSingleBlockType ) {
			allowedBlockType = allowedBlocks[ 0 ];
		}
=======
>>>>>>> 705d9115

		const hasSingleBlockType = allowedBlocks && ( get( allowedBlocks, [ 'length' ], 0 ) === 1 );
		let allowedBlockType = false;
		if ( hasSingleBlockType ) {
			allowedBlockType = getBlockType( allowedBlocks );
		}
		return {
			hasItems: hasInserterItems( rootClientId ),
			hasSingleBlockType,
			blockTitle: allowedBlockType ? allowedBlockType.title : '',
			allowedBlockType,
		};
	} ),
	withDispatch( ( dispatch, ownProps, { select } ) => {
		return {
			insertOnlyAllowedBlock() {
<<<<<<< HEAD
				const { rootClientId, clientId, isAppender } = ownProps;
				const {
					hasSingleBlockType,
					allowedBlockType,
					__experimentalSelectBlockOnInsert: selectBlockOnInsert,
=======
				const { rootClientId, clientId, isAppender, destinationRootClientId } = ownProps;
				const {
					hasSingleBlockType,
					allowedBlockType,
>>>>>>> 705d9115
				} = ownProps;

				if ( ! hasSingleBlockType ) {
					return;
				}

				function getInsertionIndex() {
					const {
						getBlockIndex,
						getBlockSelectionEnd,
						getBlockOrder,
					} = select( 'core/block-editor' );

					// If the clientId is defined, we insert at the position of the block.
					if ( clientId ) {
<<<<<<< HEAD
						return getBlockIndex( clientId, rootClientId );
=======
						return getBlockIndex( clientId, destinationRootClientId );
>>>>>>> 705d9115
					}

					// If there a selected block, we insert after the selected block.
					const end = getBlockSelectionEnd();
					if ( ! isAppender && end ) {
<<<<<<< HEAD
						return getBlockIndex( end, rootClientId ) + 1;
					}

					// Otherwise, we insert at the end of the current rootClientId
					return getBlockOrder( rootClientId ).length;
=======
						return getBlockIndex( end, destinationRootClientId ) + 1;
					}

					// Otherwise, we insert at the end of the current rootClientId
					return getBlockOrder( destinationRootClientId ).length;
>>>>>>> 705d9115
				}

				const {
					insertBlock,
				} = dispatch( 'core/block-editor' );

				const blockToInsert = createBlock( allowedBlockType.name );
<<<<<<< HEAD

				insertBlock(
					blockToInsert,
					getInsertionIndex(),
					rootClientId,
					selectBlockOnInsert
				);

				if ( ! selectBlockOnInsert ) {
					// translators: %s: the name of the block that has been added
					const message = sprintf( __( '%s block added' ), allowedBlockType.title );
					speak( message );
				}
=======
				insertBlock(
					blockToInsert,
					getInsertionIndex(),
					rootClientId
				);
>>>>>>> 705d9115
			},
		};
	} ),
	ifCondition( ( { hasItems } ) => hasItems ),
] )( Inserter );<|MERGE_RESOLUTION|>--- conflicted
+++ resolved
@@ -5,10 +5,7 @@
 /**
  * WordPress dependencies
  */
-<<<<<<< HEAD
 import { speak } from '@wordpress/a11y';
-=======
->>>>>>> 705d9115
 import { __, _x, sprintf } from '@wordpress/i18n';
 import { Dropdown, IconButton } from '@wordpress/components';
 import { Component } from '@wordpress/element';
@@ -16,10 +13,6 @@
 import { compose, ifCondition } from '@wordpress/compose';
 import {
 	createBlock,
-<<<<<<< HEAD
-=======
-	getBlockType,
->>>>>>> 705d9115
 } from '@wordpress/blocks';
 
 /**
@@ -120,17 +113,11 @@
 
 	render() {
 		const { position, hasSingleBlockType, insertOnlyAllowedBlock } = this.props;
-<<<<<<< HEAD
 
 		if ( hasSingleBlockType ) {
 			return this.renderToggle( { onToggle: insertOnlyAllowedBlock } );
 		}
 
-=======
-		if ( hasSingleBlockType ) {
-			return this.renderToggle( { onToggle: insertOnlyAllowedBlock } );
-		}
->>>>>>> 705d9115
 		return (
 			<Dropdown
 				className="editor-inserter block-editor-inserter"
@@ -154,7 +141,6 @@
 		} = select( 'core/block-editor' );
 
 		const allowedBlocks = __experimentalGetAllowedBlocks( rootClientId );
-<<<<<<< HEAD
 
 		const hasSingleBlockType = allowedBlocks && ( get( allowedBlocks, [ 'length' ], 0 ) === 1 );
 
@@ -162,8 +148,6 @@
 		if ( hasSingleBlockType ) {
 			allowedBlockType = allowedBlocks[ 0 ];
 		}
-=======
->>>>>>> 705d9115
 
 		const hasSingleBlockType = allowedBlocks && ( get( allowedBlocks, [ 'length' ], 0 ) === 1 );
 		let allowedBlockType = false;
@@ -180,18 +164,11 @@
 	withDispatch( ( dispatch, ownProps, { select } ) => {
 		return {
 			insertOnlyAllowedBlock() {
-<<<<<<< HEAD
 				const { rootClientId, clientId, isAppender } = ownProps;
 				const {
 					hasSingleBlockType,
 					allowedBlockType,
 					__experimentalSelectBlockOnInsert: selectBlockOnInsert,
-=======
-				const { rootClientId, clientId, isAppender, destinationRootClientId } = ownProps;
-				const {
-					hasSingleBlockType,
-					allowedBlockType,
->>>>>>> 705d9115
 				} = ownProps;
 
 				if ( ! hasSingleBlockType ) {
@@ -207,29 +184,17 @@
 
 					// If the clientId is defined, we insert at the position of the block.
 					if ( clientId ) {
-<<<<<<< HEAD
 						return getBlockIndex( clientId, rootClientId );
-=======
-						return getBlockIndex( clientId, destinationRootClientId );
->>>>>>> 705d9115
 					}
 
 					// If there a selected block, we insert after the selected block.
 					const end = getBlockSelectionEnd();
 					if ( ! isAppender && end ) {
-<<<<<<< HEAD
 						return getBlockIndex( end, rootClientId ) + 1;
 					}
 
 					// Otherwise, we insert at the end of the current rootClientId
 					return getBlockOrder( rootClientId ).length;
-=======
-						return getBlockIndex( end, destinationRootClientId ) + 1;
-					}
-
-					// Otherwise, we insert at the end of the current rootClientId
-					return getBlockOrder( destinationRootClientId ).length;
->>>>>>> 705d9115
 				}
 
 				const {
@@ -237,7 +202,6 @@
 				} = dispatch( 'core/block-editor' );
 
 				const blockToInsert = createBlock( allowedBlockType.name );
-<<<<<<< HEAD
 
 				insertBlock(
 					blockToInsert,
@@ -251,13 +215,6 @@
 					const message = sprintf( __( '%s block added' ), allowedBlockType.title );
 					speak( message );
 				}
-=======
-				insertBlock(
-					blockToInsert,
-					getInsertionIndex(),
-					rootClientId
-				);
->>>>>>> 705d9115
 			},
 		};
 	} ),
