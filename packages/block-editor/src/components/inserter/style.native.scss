--- conflicted
+++ resolved
@@ -51,15 +51,6 @@
 	color: rgba($white, 0.8);
 }
 
-<<<<<<< HEAD
-.inserter-tabs__container {
-	height: 100%;
-	width: 100%;
-}
-
-.inserter-tabs__item {
-	position: absolute;
-=======
 .inserter-search-form__cancel-button {
 	height: 100%;
 	justify-content: center;
@@ -95,5 +86,13 @@
 
 .inserter-search-form__input-button-right {
 	margin: 0 12px;
->>>>>>> c16c5bcf
+}
+
+.inserter-tabs__container {
+	height: 100%;
+	width: 100%;
+}
+
+.inserter-tabs__item {
+	position: absolute;
 }