/**
 * External dependencies
 */
import { map } from 'lodash';
import classnames from 'classnames';

/**
 * WordPress dependencies
 */
import { Button } from '@wordpress/components';
import { getBlockType } from '@wordpress/blocks';
import { __ } from '@wordpress/i18n';
import { create, getTextContent } from '@wordpress/rich-text';

/**
 * Internal dependencies
 */
import BlockIcon from '../block-icon';
<<<<<<< HEAD
import BlockMover from '../block-mover';
=======
import ButtonBlockAppender from '../button-block-appender';
>>>>>>> c4bde226

/**
 * Get the block display name, if it has one, or the block title if it doesn't.
 *
 * @param {Object} blockType  The block type.
 * @param {Object} attributes The values of the block's attributes
 *
 * @return {string} The display name value.
 */
function getBlockDisplayName( blockType, attributes ) {
	const displayNameAttribute = blockType.__experimentalDisplayName;

	if ( ! displayNameAttribute || ! attributes[ displayNameAttribute ] ) {
		return blockType.title;
	}

	// Strip any formatting.
	const richTextValue = create( { html: attributes[ displayNameAttribute ] } );
	const formatlessDisplayName = getTextContent( richTextValue );

	return formatlessDisplayName;
}

export default function BlockNavigationList( {
	blocks,
	selectedBlockClientId,
	selectBlock,
	showAppender,

	// Internal use only.
	showNestedBlocks,
<<<<<<< HEAD
	showBlockMovers,
	isRootItem = true,
} ) {
	const hasBlockMovers = showBlockMovers && blocks.length > 1;
=======
	parentBlockClientId,
} ) {
	const shouldShowAppender = showAppender && !! parentBlockClientId;
>>>>>>> c4bde226

	return (
		/*
		 * Disable reason: The `list` ARIA role is redundant but
		 * Safari+VoiceOver won't announce the list otherwise.
		 */
		/* eslint-disable jsx-a11y/no-redundant-roles */
		<ul className="editor-block-navigation__list block-editor-block-navigation__list" role={ isRootItem ? 'tree' : 'group' }>
			{ map( blocks, ( block ) => {
				const blockType = getBlockType( block.name );
				const isSelected = block.clientId === selectedBlockClientId;
				const blockDisplayName = getBlockDisplayName( blockType, block.attributes );

				return (
					<li key={ block.clientId } role="treeitem">
						<div
							className={ classnames( 'editor-block-navigation__item block-editor-block-navigation__item', {
								'is-selected': isSelected,
							} ) }
						>
							<Button
								className="editor-block-navigation__item-button block-editor-block-navigation__item-button"
								onClick={ () => selectBlock( block.clientId ) }
							>
								<BlockIcon icon={ blockType.icon } showColors />
								{ blockDisplayName }
								{ isSelected && <span className="screen-reader-text">{ __( '(selected block)' ) }</span> }
							</Button>
							{ hasBlockMovers && (
								<BlockMover clientIds={ [ block.clientId ] } />
							) }
						</div>
						{ showNestedBlocks && !! block.innerBlocks && !! block.innerBlocks.length && (
							<BlockNavigationList
								blocks={ block.innerBlocks }
								selectedBlockClientId={ selectedBlockClientId }
								selectBlock={ selectBlock }
<<<<<<< HEAD
								showBlockMovers={ showBlockMovers }
=======
								parentBlockClientId={ block.clientId }
								showAppender={ showAppender }
>>>>>>> c4bde226
								showNestedBlocks
								isRootItem={ false }
							/>
						) }
					</li>
				);
			} ) }
			{ shouldShowAppender && (
				<li>
					<div className="editor-block-navigation__item block-editor-block-navigation__item">
						<ButtonBlockAppender
							rootClientId={ parentBlockClientId }
							__experimentalSelectBlockOnInsert={ false }
						/>
					</div>
				</li>
			) }
		</ul>
		/* eslint-enable jsx-a11y/no-redundant-roles */
	);
}<|MERGE_RESOLUTION|>--- conflicted
+++ resolved
@@ -16,11 +16,8 @@
  * Internal dependencies
  */
 import BlockIcon from '../block-icon';
-<<<<<<< HEAD
 import BlockMover from '../block-mover';
-=======
 import ButtonBlockAppender from '../button-block-appender';
->>>>>>> c4bde226
 
 /**
  * Get the block display name, if it has one, or the block title if it doesn't.
@@ -52,16 +49,12 @@
 
 	// Internal use only.
 	showNestedBlocks,
-<<<<<<< HEAD
 	showBlockMovers,
 	isRootItem = true,
+	parentBlockClientId,
 } ) {
 	const hasBlockMovers = showBlockMovers && blocks.length > 1;
-=======
-	parentBlockClientId,
-} ) {
 	const shouldShowAppender = showAppender && !! parentBlockClientId;
->>>>>>> c4bde226
 
 	return (
 		/*
@@ -99,12 +92,9 @@
 								blocks={ block.innerBlocks }
 								selectedBlockClientId={ selectedBlockClientId }
 								selectBlock={ selectBlock }
-<<<<<<< HEAD
 								showBlockMovers={ showBlockMovers }
-=======
 								parentBlockClientId={ block.clientId }
 								showAppender={ showAppender }
->>>>>>> c4bde226
 								showNestedBlocks
 								isRootItem={ false }
 							/>
