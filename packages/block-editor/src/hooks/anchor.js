--- conflicted
+++ resolved
@@ -72,19 +72,11 @@
 						<InspectorAdvancedControls>
 							<TextControl
 								className="html-anchor-control"
-<<<<<<< HEAD
-								label={ __( 'HTML Anchor' ) }
-								help={
-									<>
-										{ __(
-											'Enter a word or two — without spaces — to make a unique web address just for this heading, called an “anchor.” Then, you’ll be able to link directly to this section of your page.'
-=======
 								label={ __( 'HTML anchor' ) }
 								help={
 									<>
 										{ __(
 											'Enter a word or two — without spaces — to make a unique web address just for this heading, called an “anchor.” Then, you’ll be able to link directly to this section of your page.'
->>>>>>> 251bab45
 										) }
 
 										<ExternalLink
