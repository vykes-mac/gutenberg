/**
 * Internal dependencies
 */
import DropdownMenu from '../dropdown-menu';

function ToolbarGroupCollapsed( { controls = [], ...props } ) {
<<<<<<< HEAD
	return (
		<DropdownMenu hasArrowIndicator controls={ controls } { ...props } />
	);
=======
	return <DropdownMenu controls={ controls } { ...props } />;
>>>>>>> 251bab45
}

export default ToolbarGroupCollapsed;<|MERGE_RESOLUTION|>--- conflicted
+++ resolved
@@ -4,13 +4,7 @@
 import DropdownMenu from '../dropdown-menu';
 
 function ToolbarGroupCollapsed( { controls = [], ...props } ) {
-<<<<<<< HEAD
-	return (
-		<DropdownMenu hasArrowIndicator controls={ controls } { ...props } />
-	);
-=======
 	return <DropdownMenu controls={ controls } { ...props } />;
->>>>>>> 251bab45
 }
 
 export default ToolbarGroupCollapsed;