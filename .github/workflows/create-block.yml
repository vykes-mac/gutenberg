name: Create Block

on:
    pull_request:
    push:
        branches: [trunk, wp/trunk]

# Cancels all previous workflow runs for pull requests that have not completed.
concurrency:
    # The concurrency group contains the workflow name and the branch name for pull requests
    # or the commit hash for any other events.
    group: ${{ github.workflow }}-${{ github.event_name == 'pull_request' && github.head_ref || github.sha }}
    cancel-in-progress: true

jobs:
    checks:
        name: Checks
        runs-on: ${{ matrix.os }}
        if: ${{ github.repository == 'WordPress/gutenberg' || github.event_name == 'pull_request' }}
        strategy:
            fail-fast: false
            matrix:
                node: [14]
                os: [macos-latest, ubuntu-latest, windows-latest]
                include:
                    - node: 12
                      os: ubuntu-latest

        steps:
            - uses: actions/checkout@5a4ac9002d0be2fb38bd78e4b4dbde5606d7042f # v2.3.4

            - name: Use desired version of NodeJS
              uses: actions/setup-node@38d90ce44d5275ad62cc48384b3d8a58c500bb5f # v2.2.2
              with:
                  node-version: ${{ matrix.node }}
                  cache: npm

            - name: npm install, build, format and lint
              shell: bash
              run: |
<<<<<<< HEAD
                  npm install
                  npm run test:create-block
=======
                  npm ci
                  bash ./bin/test-create-block.sh
>>>>>>> 7aeaac38
<|MERGE_RESOLUTION|>--- conflicted
+++ resolved
@@ -38,10 +38,5 @@
             - name: npm install, build, format and lint
               shell: bash
               run: |
-<<<<<<< HEAD
-                  npm install
-                  npm run test:create-block
-=======
                   npm ci
-                  bash ./bin/test-create-block.sh
->>>>>>> 7aeaac38
+                  bash ./bin/test-create-block.sh