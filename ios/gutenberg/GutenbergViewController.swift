
import UIKit
import RNReactNativeGutenbergBridge
import Aztec

class GutenbergViewController: UIViewController {

    fileprivate lazy var gutenberg = Gutenberg(dataSource: self, extraModules: [CustomImageLoader()])
    fileprivate var htmlMode = false
    fileprivate var mediaPickCoordinator: MediaPickCoordinator?
    fileprivate lazy var mediaUploadCoordinator: MediaUploadCoordinator = {
        let mediaUploadCoordinator = MediaUploadCoordinator(gutenberg: self.gutenberg)
        return mediaUploadCoordinator
    }()
    
    override func loadView() {
        view = gutenberg.rootView
    }

    override func viewDidLoad() {
        super.viewDidLoad()
        configureNavigationBar()
        gutenberg.delegate = self
        navigationController?.navigationBar.isTranslucent = false
    }

    @objc func moreButtonPressed(sender: UIBarButtonItem) {
        showMoreSheet()
    }

    @objc func saveButtonPressed(sender: UIBarButtonItem) {
        gutenberg.requestHTML()
    }
}

extension GutenbergViewController: GutenbergBridgeDelegate {

    func gutenbergDidLoad() {
        gutenberg.setFocusOnTitle()
    }

    func gutenbergDidMount(hasUnsupportedBlocks: Bool) {
        print("gutenbergDidMount(hasUnsupportedBlocks: \(hasUnsupportedBlocks))")
    }

    func gutenbergDidProvideHTML(title: String, html: String, changed: Bool) {
        print("didProvideHTML:")
        print("↳ Content changed: \(changed)")
        print("↳ Title: \(title)")
        print("↳ HTML: \(html)")
    }

    func gutenbergDidRequestMedia(from source: MediaPickerSource, with callback: @escaping MediaPickerDidPickMediaCallback) {
        switch source {
        case .mediaLibrary:
            print("Gutenberg did request media picker, passing a sample url in callback")
            callback(1, "https://cldup.com/cXyG__fTLN.jpg")
        case .deviceLibrary:
            print("Gutenberg did request a device media picker, opening the device picker")
            pickAndUpload(from: .savedPhotosAlbum, callback: callback)
        case .deviceCamera:
            print("Gutenberg did request a device media picker, opening the camera picker")
            pickAndUpload(from: .camera, callback: callback)
        }
    }

    func pickAndUpload(from source: UIImagePickerController.SourceType, callback: @escaping MediaPickerDidPickMediaCallback) {
        mediaPickCoordinator = MediaPickCoordinator(presenter: self, callback: { (url) in
            guard let url = url, let mediaID = self.mediaUploadCoordinator.upload(url: url) else {
                callback(nil, nil)
                return
            }
            callback(mediaID, url.absoluteString)
            self.mediaPickCoordinator = nil
        } )
        mediaPickCoordinator?.pick(from: source)
    }

    func gutenbergDidRequestMediaUploadSync() {
        print("Gutenberg request for media uploads to be resync")
    }

    func gutenbergDidRequestMediaUploadActionDialog(for mediaID: Int32) {
        guard let progress = mediaUploadCoordinator.progressForUpload(mediaID: mediaID) else {
            return
        }

        let title: String = "Media Options"
        var message: String? = ""
        let alertController = UIAlertController(title: title, message: nil, preferredStyle: .actionSheet)
        let dismissAction = UIAlertAction(title: "Dismiss", style: .cancel) { (action) in

        }
        alertController.addAction(dismissAction)

        if progress.fractionCompleted < 1 {
            let cancelUploadAction = UIAlertAction(title: "Cancel upload", style: .destructive) { (action) in
                self.mediaUploadCoordinator.cancelUpload(with: mediaID)
            }
            alertController.addAction(cancelUploadAction)
        } else if let error = progress.userInfo[.mediaError] as? String {
            message = error
            let retryUploadAction = UIAlertAction(title: "Retry upload", style: .default) { (action) in
                self.mediaUploadCoordinator.retryUpload(with: mediaID)
            }
            alertController.addAction(retryUploadAction)
        }

        alertController.title = title
        alertController.message = message
        alertController.popoverPresentationController?.sourceView = view
        alertController.popoverPresentationController?.sourceRect = view.frame
        alertController.popoverPresentationController?.permittedArrowDirections = .any
        present(alertController, animated: true, completion: nil)
    }

<<<<<<< HEAD
    func nativeLoggingHook(message: String, logLevel: LogLevel) {
        switch logLevel {
        case .trace:
            print("Debug: \(message)")
        case .info:
            print("Info: \(message)")
        case .warn:
            print("Warn: \(message)")
        case .error:
            print("Error: \(message)")
        }
=======
    /// Tells the delegate that an image block requested for the upload cancelation.
    ///
    func gutenbergDidRequestMediaUploadCancelation(for mediaID: Int32) {
        guard let progress = mediaUploadCoordinator.progressForUpload(mediaID: mediaID) else {
            return
        }
        progress.cancel()
>>>>>>> d9b47f82
    }
}

extension GutenbergViewController: GutenbergBridgeDataSource {
    
    func gutenbergLocale() -> String? {
        return Locale.preferredLanguages.first ?? "en"
    }
    
    func gutenbergTranslations() -> [String : [String]]? {
        return nil
    }
    
    func gutenbergInitialContent() -> String? {
        return nil
    }
    
    func gutenbergInitialTitle() -> String? {
        return nil
    }

    func aztecAttachmentDelegate() -> TextViewAttachmentDelegate {
        return ExampleAttachmentDelegate()
    }
}

//MARK: - Navigation bar

extension GutenbergViewController {

    func configureNavigationBar() {
        addSaveButton()
        addMoreButton()
    }

    func addSaveButton() {
        navigationItem.leftBarButtonItem = UIBarButtonItem(barButtonSystemItem: .save,
                                                           target: self,
                                                           action: #selector(saveButtonPressed(sender:)))
    }

    func addMoreButton() {
        navigationItem.rightBarButtonItem = UIBarButtonItem(title: "...",
                                                            style: .plain,
                                                            target: self,
                                                            action: #selector(moreButtonPressed(sender:)))
    }
}

//MARK: - More actions

extension GutenbergViewController {

    func showMoreSheet() {
        let alert = UIAlertController(title: nil, message: nil, preferredStyle: .actionSheet)
        
        let cancelAction = UIAlertAction(title: "Keep Editing", style: .cancel)
        alert.addAction(toggleHTMLModeAction)
        alert.addAction(updateHtmlAction)
        alert.addAction(cancelAction)

        present(alert, animated: true)
    }
    
    var toggleHTMLModeAction: UIAlertAction {
        return UIAlertAction(
            title: htmlMode ? "Switch To Visual" : "Switch to HTML",
            style: .default,
            handler: { [unowned self] action in
                self.toggleHTMLMode(action)
        })
    }
    
    var updateHtmlAction: UIAlertAction {
        return UIAlertAction(
            title: "Update HTML",
            style: .default,
            handler: { [unowned self] action in
                let alert = self.alertWithTextInput(using: { [unowned self] (htmlInput) in
                    if let input = htmlInput {
                        self.gutenberg.updateHtml(input)
                    }
                })
                self.present(alert, animated: true, completion: nil)
        })
    }
    
    func alertWithTextInput(using handler: ((String?) -> Void)?) -> UIAlertController {
        let alert = UIAlertController(title: "Enter HTML", message: nil, preferredStyle: .alert)
        alert.addTextField()
        let submitAction = UIAlertAction(title: "Submit", style: .default) { [unowned alert] (action) in
            handler?(alert.textFields?.first?.text)
        }
        alert.addAction(submitAction)
        alert.addAction(UIAlertAction(title: "Cancel", style: .cancel))
        return alert
    }
    
    func toggleHTMLMode(_ action: UIAlertAction) {
        htmlMode = !htmlMode
        gutenberg.toggleHTMLMode()
    }
}<|MERGE_RESOLUTION|>--- conflicted
+++ resolved
@@ -114,7 +114,15 @@
         present(alertController, animated: true, completion: nil)
     }
 
-<<<<<<< HEAD
+    /// Tells the delegate that an image block requested for the upload cancelation.
+    ///
+    func gutenbergDidRequestMediaUploadCancelation(for mediaID: Int32) {
+        guard let progress = mediaUploadCoordinator.progressForUpload(mediaID: mediaID) else {
+            return
+        }
+        progress.cancel()
+    }
+
     func nativeLoggingHook(message: String, logLevel: LogLevel) {
         switch logLevel {
         case .trace:
@@ -126,15 +134,6 @@
         case .error:
             print("Error: \(message)")
         }
-=======
-    /// Tells the delegate that an image block requested for the upload cancelation.
-    ///
-    func gutenbergDidRequestMediaUploadCancelation(for mediaID: Int32) {
-        guard let progress = mediaUploadCoordinator.progressForUpload(mediaID: mediaID) else {
-            return
-        }
-        progress.cancel()
->>>>>>> d9b47f82
     }
 }
 
