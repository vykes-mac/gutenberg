<<<<<<< HEAD
public typealias MediaPickerDidPickMediaCallback = (_ id: Int32?, _ url: String?, _ mediaType: String?) -> Void
=======
public typealias MediaPickerDidPickMediaCallback = (_ media: [(Int32?,String?)]?) -> Void
>>>>>>> 70061b27

public enum MediaPickerSource: String {
    case mediaLibrary = "SITE_MEDIA_LIBRARY"
    case deviceLibrary = "DEVICE_MEDIA_LIBRARY"
    case deviceCamera = "DEVICE_CAMERA"
}

public enum MediaFilter: String {
    case image
    case video
    case audio
    case other
}

/// Ref. https://github.com/facebook/react-native/blob/master/Libraries/polyfills/console.js#L376
public enum LogLevel: Int {
    case trace
    case info
    case warn
    case error
    case fatal
}

// Avoid possible future problems due to log level int value changes.
extension LogLevel {
    init (_ rnLogLevel: RCTLogLevel) {
        switch rnLogLevel {
        case .trace: self = .trace
        case .info: self = .info
        case .warning: self = .warn
        case .error: self = .error
        case .fatal: self = .fatal
        }
    }
}

extension RCTLogLevel {
    init(_ logLevel: LogLevel) {
        switch logLevel {
        case .trace: self = .trace
        case .info: self = .info
        case .warn: self = .warning
        case .error: self = .error
        case .fatal: self = .fatal
        }
    }
}

public protocol GutenbergBridgeDelegate: class {
    /// Tells the delegate that Gutenberg had returned the requested HTML content.
    /// You can request HTML content by calling `requestHTML()` on a Gutenberg bridge instance.
    ///
    /// - Parameters:
    ///     - title: the title as shown by the editor.
    ///     - html: The current HTML presented by the editor.
    ///     - changed: True if the given HTML presents changes from the last request or initial value.
    func gutenbergDidProvideHTML(title: String, html: String, changed: Bool)

    /// Tells the delegate that an image block requested an image from the media picker.
    ///
    /// - Parameters:
    ///     - source: the source from where the picker will get the media
    ///     - callback: A callback block to be called with an array of upload mediaIdentifiers and a placeholder images file url, use nil on both parameters to signal that the action was canceled.
    ///
    func gutenbergDidRequestMedia(from source: MediaPickerSource, filter: [MediaFilter]?, allowMultipleSelection: Bool, with callback: @escaping MediaPickerDidPickMediaCallback)

    /// Tells the delegate that gutenberg JS requested the import of media item based on the provided URL
    ///
    /// - Parameters:
    ///   - url: the url to import
    ///   - callback: A callback block to be called with an array of upload mediaIdentifiers and a placeholder images file url, use nil on both parameters to signal that the action has failed.
    //
    func gutenbergDidRequestImport(from url: URL, with callback: @escaping MediaPickerDidPickMediaCallback)

    /// Tells the delegate that an image block requested to reconnect with media uploads coordinator.
    ///
    func gutenbergDidRequestMediaUploadSync()

    /// Tells the delegate that an image block requested for the actions available for the media upload.
    ///
    func gutenbergDidRequestMediaUploadActionDialog(for mediaID: Int32)

    /// Tells the delegate that an image block requested for the upload cancelation.
    ///
    func gutenbergDidRequestMediaUploadCancelation(for mediaID: Int32)

    /// Tells the delegate that the Gutenberg module has finished loading.
    ///
    func gutenbergDidLoad()

    /// Tells the delegate every time the editor has finished layout.
    ///
    func gutenbergDidLayout()

    /// Tells the delegate that the editor view has completed the initial render.
    /// - Parameters:
    ///   - unsupportedBlockNames: A list of loaded block names that are not supported.
    ///
    func gutenbergDidMount(unsupportedBlockNames: [String])

    /// Tells the delegate that logger method is called.
    ///
    func gutenbergDidEmitLog(message: String, logLevel: LogLevel)

    /// Tells the delegate that the editor has sent an autosave event.
    ///
    func editorDidAutosave()
}

// MARK: - Optional GutenbergBridgeDelegate methods

public extension GutenbergBridgeDelegate {
    func gutenbergDidLoad() { }
    func gutenbergDidLayout() { }
}<|MERGE_RESOLUTION|>--- conflicted
+++ resolved
@@ -1,8 +1,4 @@
-<<<<<<< HEAD
-public typealias MediaPickerDidPickMediaCallback = (_ id: Int32?, _ url: String?, _ mediaType: String?) -> Void
-=======
-public typealias MediaPickerDidPickMediaCallback = (_ media: [(Int32?,String?)]?) -> Void
->>>>>>> 70061b27
+public typealias MediaPickerDidPickMediaCallback = (_ media: [(Int32?,String?,String?)]?) -> Void
 
 public enum MediaPickerSource: String {
     case mediaLibrary = "SITE_MEDIA_LIBRARY"
