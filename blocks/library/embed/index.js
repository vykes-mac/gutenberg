/**
 * External dependencies
 */
import { parse } from 'url';
import { includes } from 'lodash';

/**
 * WordPress dependencies
 */
import { Button, Placeholder, HtmlEmbed, Spinner } from 'components';

/**
 * Internal dependencies
 */
import './style.scss';
import { registerBlockType, query } from '../../api';
import Editable from '../../editable';

const { attr, children } = query;

const HOSTS_NO_PREVIEWS = [ 'facebook.com' ];

/**
 * Returns an attribute setter with behavior that if the target value is
 * already the assigned attribute value, it will be set to undefined.
 *
 * @param  {string}   align Alignment value
 * @return {Function}       Attribute setter
 */
function toggleAlignment( align ) {
	return ( attributes, setAttributes ) => {
		const nextAlign = attributes.align === align ? undefined : align;
		setAttributes( { align: nextAlign } );
	};
}

function getEmbedBlockSettings( { title, icon, category = 'embed' } ) {
	return {
		title: wp.i18n.__( title ),

		icon,

		category,

		attributes: {
			title: attr( 'iframe', 'title' ),
			caption: children( 'figcaption' ),
		},

		controls: [
			{
				icon: 'align-left',
				title: wp.i18n.__( 'Align left' ),
				isActive: ( { align } ) => 'left' === align,
				onClick: toggleAlignment( 'left' ),
			},
			{
				icon: 'align-center',
				title: wp.i18n.__( 'Align center' ),
				isActive: ( { align } ) => ! align || 'center' === align,
				onClick: toggleAlignment( 'center' ),
			},
			{
				icon: 'align-right',
				title: wp.i18n.__( 'Align right' ),
				isActive: ( { align } ) => 'right' === align,
				onClick: toggleAlignment( 'right' ),
			},
			{
				icon: 'align-full-width',
				title: wp.i18n.__( 'Wide width' ),
				isActive: ( { align } ) => 'wide' === align,
				onClick: toggleAlignment( 'wide' ),
			},
		],

		getEditWrapperProps( attributes ) {
			const { align } = attributes;
			if ( 'left' === align || 'right' === align || 'wide' === align ) {
				return { 'data-align': align };
			}
		},

		edit: class extends wp.element.Component {
			constructor() {
				super( ...arguments );
				this.doServerSideRender = this.doServerSideRender.bind( this );
				this.state = {
					html: '',
					type: '',
					error: false,
					fetching: false,
				};
			}

			componentWillMount() {
				if ( this.props.attributes.url ) {
					// if the url is already there, we're loading a saved block, so we need to render
					// a different thing, which is why this doesn't use 'fetching', as that
					// is for when the user is putting in a new url on the placeholder form
					this.setState( { fetching: true } );
					this.doServerSideRender();
				}
			}

			componentWillUnmount() {
				// can't abort the fetch promise, so let it know we will unmount
				this.unmounting = true;
			}
<<<<<<< HEAD
=======
			const { url } = this.props.attributes;
			const apiURL = wpApiSettings.root + 'oembed/1.0/proxy?url=' + encodeURIComponent( url ) + '&_wpnonce=' + wpApiSettings.nonce;

			this.setState( { error: false, fetching: true } );
			window.fetch( apiURL, {
				credentials: 'include',
			} ).then(
				( response ) => {
					if ( this.unmounting ) {
						return;
					}
					response.json().then( ( obj ) => {
						const { html, type } = obj;
						if ( html ) {
							this.setState( { html, type } );
						} else {
							this.setState( { error: true } );
						}
						this.setState( { fetching: false } );
					} );
				}
			);
		}
>>>>>>> 378f4410

			doServerSideRender( event ) {
				if ( event ) {
					event.preventDefault();
				}
				const { url } = this.props.attributes;
				const api_url = wpApiSettings.root + 'oembed/1.0/proxy?url=' + encodeURIComponent( url ) + '&_wpnonce=' + wpApiSettings.nonce;

				this.setState( { error: false, fetching: true } );
				window.fetch( api_url, {
					credentials: 'include',
				} ).then(
					( response ) => {
						if ( this.unmounting ) {
							return;
						}
						response.json().then( ( obj ) => {
							const { html, type } = obj;
							if ( html ) {
								this.setState( { html, type } );
							} else {
								this.setState( { error: true } );
							}
							this.setState( { fetching: false } );
						} );
					}
				);
			}

			render() {
				const { html, type, error, fetching } = this.state;
				const { url, caption } = this.props.attributes;
				const { setAttributes, focus, setFocus } = this.props;

				if ( fetching ) {
					return (
						<div className="blocks-embed is-loading">
							<Spinner />
							<p>{ wp.i18n.__( 'Embedding…' ) }</p>
						</div>
					);
				}

				if ( ! html ) {
					return (
						<Placeholder icon={ icon } label={ wp.i18n.sprintf( wp.i18n.__( '%s URL' ), title ) } className="blocks-embed">
							<form onSubmit={ this.doServerSideRender }>
								<input
									type="url"
									value={ url || '' }
									className="components-placeholder__input"
									placeholder={ wp.i18n.__( 'Enter URL to embed here…' ) }
									onChange={ ( event ) => setAttributes( { url: event.target.value } ) } />
								<Button
									isLarge
									type="submit">
									{ wp.i18n.__( 'Embed' ) }
								</Button>
								{ error && <p className="components-placeholder__error">{ wp.i18n.__( 'Sorry, we could not embed that content.' ) }</p> }
							</form>
						</Placeholder>
					);
				}

				const parsedUrl = parse( url );
				const cannotPreview = includes( HOSTS_NO_PREVIEWS, parsedUrl.host.replace( /^www\./, '' ) );
				let typeClassName = 'blocks-embed';

				if ( 'video' === type ) {
					typeClassName = 'blocks-embed-video';
				}

				return (
					<figure className={ typeClassName }>
						{ ( cannotPreview ) ? (
							<Placeholder icon={ icon } label={ wp.i18n.__( 'Embed URL' ) }>
								<p className="components-placeholder__error"><a href={ url }>{ url }</a></p>
								<p className="components-placeholder__error">{ wp.i18n.__( 'Previews for this are unavailable in the editor, sorry!' ) }</p>
							</Placeholder>
						) : (
							<HtmlEmbed html={ html } />
						) }
						{ ( caption && caption.length > 0 ) || !! focus ? (
							<Editable
								tagName="figcaption"
								placeholder={ wp.i18n.__( 'Write caption…' ) }
								value={ caption }
								focus={ focus }
								onFocus={ setFocus }
								onChange={ ( value ) => setAttributes( { caption: value } ) }
								inline
								inlineToolbar
							/>
						) : null }
					</figure>
				);
			}
		},

		save( { attributes } ) {
			const { url, caption } = attributes;
			if ( ! caption || ! caption.length ) {
				return url;
			}

			return (
				<figure>
					{ url }
					<figcaption>{ caption }</figcaption>
				</figure>
			);
		},
	};
}

registerBlockType( 'core/embed', getEmbedBlockSettings( { title: 'Embed', icon: 'video-alt3' } ) );
registerBlockType( 'core/embedanimoto', getEmbedBlockSettings( { title: 'Animoto', icon: 'video-alt3' } ) );
registerBlockType( 'core/embedcloudup', getEmbedBlockSettings( { title: 'Cloudup', icon: 'cloud' } ) );
registerBlockType( 'core/embedcollegehumor', getEmbedBlockSettings( { title: 'CollegeHumor', icon: 'video-alt3' } ) );
registerBlockType( 'core/embeddailymotion', getEmbedBlockSettings( { title: 'Dailymotion', icon: 'video-alt3' } ) );
registerBlockType( 'core/embedfacebook', getEmbedBlockSettings( { title: 'Facebook', icon: 'facebook' } ) );
registerBlockType( 'core/embedflickr', getEmbedBlockSettings( { title: 'Flickr', icon: 'format-image' } ) );
registerBlockType( 'core/embedfunnyordie', getEmbedBlockSettings( { title: 'Funny or Die', icon: 'video-alt3' } ) );
registerBlockType( 'core/embedhulu', getEmbedBlockSettings( { title: 'Hulu', icon: 'video-alt3' } ) );
registerBlockType( 'core/embedimgur', getEmbedBlockSettings( { title: 'Imgur', icon: 'format-image' } ) );
registerBlockType( 'core/embedinstagram', getEmbedBlockSettings( { title: 'Instagram', icon: 'camera' } ) );
registerBlockType( 'core/embedissuu', getEmbedBlockSettings( { title: 'Issuu', icon: 'media-default' } ) );
registerBlockType( 'core/embedkickstarter', getEmbedBlockSettings( { title: 'Kickstarter', icon: 'lightbulb' } ) );
registerBlockType( 'core/embedmeetupcom', getEmbedBlockSettings( { title: 'Meetup.com', icon: 'location-alt' } ) );
registerBlockType( 'core/embedmixcloud', getEmbedBlockSettings( { title: 'Mixcloud', icon: 'format-audio' } ) );
registerBlockType( 'core/embedphotobucket', getEmbedBlockSettings( { title: 'Photobucket', icon: 'camera' } ) );
registerBlockType( 'core/embedpolldaddy', getEmbedBlockSettings( { title: 'Polldaddy', icon: 'yes' } ) );
registerBlockType( 'core/embedreddit', getEmbedBlockSettings( { title: 'Reddit', icon: 'share' } ) );
registerBlockType( 'core/embedreverbnation', getEmbedBlockSettings( { title: 'ReverbNation', icon: 'format-audio' } ) );
registerBlockType( 'core/embedscreencast', getEmbedBlockSettings( { title: 'Screencast', icon: 'video-alt3' } ) );
registerBlockType( 'core/embedscribd', getEmbedBlockSettings( { title: 'Scribd', icon: 'book-alt' } ) );
registerBlockType( 'core/embedslideshare', getEmbedBlockSettings( { title: 'Slideshare', icon: 'slides' } ) );
registerBlockType( 'core/embedsmugmug', getEmbedBlockSettings( { title: 'SmugMug', icon: 'camera' } ) );
registerBlockType( 'core/embedsoundcloud', getEmbedBlockSettings( { title: 'SoundCloud', icon: 'format-audio' } ) );
registerBlockType( 'core/embedspeaker', getEmbedBlockSettings( { title: 'Speaker', icon: 'format-audio' } ) );
registerBlockType( 'core/embedspotify', getEmbedBlockSettings( { title: 'Spotify', icon: 'format-audio' } ) );
registerBlockType( 'core/embedted', getEmbedBlockSettings( { title: 'TED', icon: 'video-alt3' } ) );
registerBlockType( 'core/embedtumblr', getEmbedBlockSettings( { title: 'Tumblr', icon: 'share' } ) );
registerBlockType( 'core/embedtwitter', getEmbedBlockSettings( { title: 'Twitter', icon: 'twitter' } ) );
registerBlockType( 'core/embedvideopress', getEmbedBlockSettings( { title: 'VideoPress', icon: 'video-alt3' } ) );
registerBlockType( 'core/embedvimeo', getEmbedBlockSettings( { title: 'Vimeo', icon: 'video-alt3' } ) );
registerBlockType( 'core/embedvine', getEmbedBlockSettings( { title: 'Vine', icon: 'video-alt3' } ) );
registerBlockType( 'core/embedwordpress', getEmbedBlockSettings( { title: 'WordPress', icon: 'wordpress' } ) );
registerBlockType( 'core/embedwordpresstv', getEmbedBlockSettings( { title: 'WordPress.tv', icon: 'video-alt3' } ) );
registerBlockType( 'core/embedyoutube', getEmbedBlockSettings( { title: 'YouTube', icon: 'video-alt3' } ) );<|MERGE_RESOLUTION|>--- conflicted
+++ resolved
@@ -107,42 +107,16 @@
 				// can't abort the fetch promise, so let it know we will unmount
 				this.unmounting = true;
 			}
-<<<<<<< HEAD
-=======
-			const { url } = this.props.attributes;
-			const apiURL = wpApiSettings.root + 'oembed/1.0/proxy?url=' + encodeURIComponent( url ) + '&_wpnonce=' + wpApiSettings.nonce;
-
-			this.setState( { error: false, fetching: true } );
-			window.fetch( apiURL, {
-				credentials: 'include',
-			} ).then(
-				( response ) => {
-					if ( this.unmounting ) {
-						return;
-					}
-					response.json().then( ( obj ) => {
-						const { html, type } = obj;
-						if ( html ) {
-							this.setState( { html, type } );
-						} else {
-							this.setState( { error: true } );
-						}
-						this.setState( { fetching: false } );
-					} );
-				}
-			);
-		}
->>>>>>> 378f4410
-
-			doServerSideRender( event ) {
+
+      doServerSideRender( event ) {
 				if ( event ) {
 					event.preventDefault();
 				}
 				const { url } = this.props.attributes;
-				const api_url = wpApiSettings.root + 'oembed/1.0/proxy?url=' + encodeURIComponent( url ) + '&_wpnonce=' + wpApiSettings.nonce;
+				const apiURL = wpApiSettings.root + 'oembed/1.0/proxy?url=' + encodeURIComponent( url ) + '&_wpnonce=' + wpApiSettings.nonce;
 
 				this.setState( { error: false, fetching: true } );
-				window.fetch( api_url, {
+				window.fetch( apiURL, {
 					credentials: 'include',
 				} ).then(
 					( response ) => {
