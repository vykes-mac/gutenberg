--- conflicted
+++ resolved
@@ -52,10 +52,7 @@
     "babel-plugin-module-resolver": "^3.1.0",
     "classnames": "^2.2.5",
     "jed": "^1.1.1",
-<<<<<<< HEAD
-=======
     "js-beautify": "^1.7.5",
->>>>>>> 92c08a98
     "jsx-to-string": "^1.3.1",
     "memize": "^1.0.5",
     "node-sass": "^4.8.3",
